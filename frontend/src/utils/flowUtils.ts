import { v4 as uuidv4 } from 'uuid';
import { createNode } from './nodeFactory';
import { ReactFlowInstance } from '@xyflow/react';
import { AppDispatch } from '../store/store';
<<<<<<< HEAD
import { addNodeWithConfig, connect, deleteEdge } from '../store/flowSlice';
import {
  NodeTypes,
  BaseNode,
} from '../store/flowSlice';

=======
import { addNode, connect, deleteEdge } from '../store/flowSlice';
import isEqual from 'lodash/isEqual';
import { FlowWorkflowNode } from '../store/flowSlice';

export const getNodeTitle = (data: FlowWorkflowNode['data']): string => {
  return data?.config?.title || data?.title || data?.type || 'Untitled';
};

interface Position {
  x: number;
  y: number;
}

interface NodeData {
  config?: {
    input_schema?: Record<string, string>;
    output_schema?: Record<string, string>;
  };
}

interface FlowNode {
  id: string;
  position: Position;
  data?: NodeData;
}
>>>>>>> 33e5d192

const generateNewNodeId = (
  nodes: BaseNode[],
  nodeType: string
): string => {
  const existingIds = nodes.map((node) => node.id);
  const sanitizedType = nodeType.replace(/\s+/g, '_');
  let counter = 1;
  let newId = `${sanitizedType}_${counter}`;

  while (existingIds.includes(newId)) {
    counter++;
    newId = `${sanitizedType}_${counter}`;
  }

  return newId;
};

export const createNodeAtCenter = (
  nodes: BaseNode[],
  nodeTypes: NodeTypes,
  nodeType: string,
  reactFlowInstance: ReactFlowInstance,
  dispatch: AppDispatch
): void => {
  const id = generateNewNodeId(nodes, nodeType);
  const center = reactFlowInstance.screenToFlowPosition({
    x: window.innerWidth / 2,
    y: window.innerHeight / 2,
  });

  const position = {
    x: center.x,
    y: center.y,
  };

  const result = createNode(nodeTypes, nodeType, id, position);
  if (result) {
    dispatch(addNodeWithConfig(result));
  }
};

export const insertNodeBetweenNodes = (
  nodes: BaseNode[],
  nodeTypes: NodeTypes,
  nodeType: string,
  sourceNode: BaseNode,
  targetNode: BaseNode,
  edgeId: string,
  reactFlowInstance: ReactFlowInstance,
  dispatch: AppDispatch,
  onComplete?: () => void
): void => {
  if (!sourceNode?.position || !targetNode?.position) {
    console.error('Invalid source or target node position');
    return;
  }

  const id = generateNewNodeId(nodes, nodeType);
  const newPosition = {
    x: (sourceNode.position.x + targetNode.position.x) / 2,
    y: (sourceNode.position.y + targetNode.position.y) / 2,
  };

  // Create the new node
  const result = createNode(nodeTypes, nodeType, id, newPosition);
  if (!result) {
    console.error('Failed to create node');
    return;
  }

  // First delete the existing edge
  dispatch(deleteEdge({ edgeId }));

  // Then add the new node with its config
  dispatch(addNodeWithConfig(result));

  // Create source -> new node connection
  dispatch(connect({
    connection: {
      source: sourceNode.id,
      target: id,
      sourceHandle: sourceNode.id,
      targetHandle: sourceNode.id,
    }
  }));

  // Create new node -> target connection
  dispatch(connect({
    connection: {
      source: id,
      target: targetNode.id,
      sourceHandle: id,
      targetHandle: id,
    }
  }));

  onComplete?.();
};

export const nodeComparator = (prevNode: FlowWorkflowNode, nextNode: FlowWorkflowNode) => {
  if (!prevNode || !nextNode) return false;
  // Skip position and measured properties when comparing nodes
  const { position: prevPosition, measured: prevMeasured, ...prevRest } = prevNode;
  const { position: nextPosition, measured: nextMeasured, ...nextRest } = nextNode;
  return isEqual(prevRest, nextRest);
};<|MERGE_RESOLUTION|>--- conflicted
+++ resolved
@@ -2,14 +2,6 @@
 import { createNode } from './nodeFactory';
 import { ReactFlowInstance } from '@xyflow/react';
 import { AppDispatch } from '../store/store';
-<<<<<<< HEAD
-import { addNodeWithConfig, connect, deleteEdge } from '../store/flowSlice';
-import {
-  NodeTypes,
-  BaseNode,
-} from '../store/flowSlice';
-
-=======
 import { addNode, connect, deleteEdge } from '../store/flowSlice';
 import isEqual from 'lodash/isEqual';
 import { FlowWorkflowNode } from '../store/flowSlice';
@@ -35,7 +27,6 @@
   position: Position;
   data?: NodeData;
 }
->>>>>>> 33e5d192
 
 const generateNewNodeId = (
   nodes: BaseNode[],
