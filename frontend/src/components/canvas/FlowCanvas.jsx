import React, { useState, useCallback, useMemo, useEffect } from 'react';
import ReactFlow, {
  Background,
  useReactFlow, // Add this import
} from 'reactflow'; // Import useReactFlow from reactflow
import 'reactflow/dist/style.css';
import { useSelector, useDispatch } from 'react-redux';
import TabbedFooter from './footer/TabbedFooter';
import Operator from './footer/operator/Operator';
import {
  nodesChange,
  edgesChange,
  connect,
  updateNodeData,
  setHoveredNode,
  setSelectedNode,
} from '../../store/flowSlice';
import Spreadsheet from '../table/Table';
import NodeDetails from '../nodes/NodeDetails';
<<<<<<< HEAD
import { Card, Button } from '@nextui-org/react';
import { getBezierPath } from 'reactflow';
import { RiAddCircleFill } from '@remixicon/react';
import DynamicNode from '../nodes/DynamicNode';
import { v4 as uuidv4 } from 'uuid';
import { nodeTypes as nodeTypesConfig } from '../../constants/nodeTypes'; // Import nodeTypes
=======
import { Card, Button, Popover, PopoverTrigger, PopoverContent } from '@nextui-org/react';
import { getBezierPath } from 'reactflow';
import { RiAddCircleFill } from '@remixicon/react';
import DynamicNode from '../nodes/DynamicNode';
import { useNodeSelector } from '../../hooks/useNodeSelector';
>>>>>>> 0c089aa8

// Create a mapping of node types for ReactFlow
const nodeTypes = {};
Object.keys(nodeTypesConfig).forEach(category => {
  nodeTypesConfig[category].forEach(node => {
    nodeTypes[node.name] = (props) => <DynamicNode {...props} type={node.name} />;
  });
});

// Custom edge component
const CustomEdge = ({
  id,
  sourceX,
  sourceY,
  targetX,
  targetY,
  sourcePosition,
  targetPosition,
  style = {},
  data,
  markerEnd,
  source, // Add source node ID
  target, // Add target node ID
}) => {
  const { visible, setVisible, handleSelectNode } = useNodeSelector(); // Initialize the hook here

  const [edgePath, labelX, labelY] = getBezierPath({
    sourceX,
    sourceY,
    sourcePosition,
    targetX,
    targetY,
    targetPosition,
  });



  // Get the source and target nodes from the reactFlowInstance
  const reactFlowInstance = useReactFlow();
  const sourceNode = reactFlowInstance.getNode(source);
  const targetNode = reactFlowInstance.getNode(target);

  return (
    <>
      <path
        id={id}
        style={style}
        className="react-flow__edge-path"
        d={edgePath}
        markerEnd={markerEnd}
        fill="none"
      />
      <path
        d={edgePath}
        fill="none"
        stroke="transparent"
        strokeWidth={30}
        style={{ pointerEvents: 'stroke' }}
        className="react-flow__edge-hover"
      />
      {data.showPlusButton && (
        <foreignObject
          width={30}
          height={30}
          x={labelX - 15}
          y={labelY - 15}
          style={{ pointerEvents: 'none' }}
        >
          <div
            style={{
              pointerEvents: 'all',
              display: 'flex',
              justifyContent: 'center',
              alignItems: 'center',
              width: '100%',
              height: '100%',
            }}
          >
            <Popover placement="bottom" showArrow={true} isOpen={visible} onOpenChange={setVisible}>
              <PopoverTrigger>
                <Button
                  auto
                  style={{ padding: 0, minWidth: 'auto' }}
                >
                  <RiAddCircleFill size={20} />
                </Button>
              </PopoverTrigger>
              <PopoverContent>
                <div className='p-4 flex flex-col space-y-2'>
                  <div className='flex flex-col space-y-2'>
                    <h3 className='text-sm font-semibold'>Blocks</h3>
                    <Button auto light onClick={() => handleSelectNode('BasicLLMNode', sourceNode, targetNode)}>Basic LLM Node</Button>
                    <Button auto light onClick={() => handleSelectNode('StructuredOutputLLMNode', sourceNode, targetNode)}>Structured Output LLM Node</Button>
                    <Button auto light onClick={() => handleSelectNode('PythonFuncNode', sourceNode, targetNode)}>Python Function Node</Button>
                    <Button auto light onClick={() => handleSelectNode('LLM', sourceNode, targetNode)}>LLM</Button>
                    <Button auto light onClick={() => handleSelectNode('Knowledge Retrieval', sourceNode, targetNode)}>Knowledge Retrieval</Button>
                    <Button auto light onClick={() => handleSelectNode('End', sourceNode, targetNode)}>End</Button>
                  </div>
                </div>
              </PopoverContent>
            </Popover>
          </div>
        </foreignObject>
      )}
    </>
  );
};

// Update nodeTypes to include the custom edge
const edgeTypes = {
  custom: CustomEdge,
};

const FlowCanvas = () => {
  const dispatch = useDispatch();

  const nodes = useSelector((state) => state.flow.nodes);
  const edges = useSelector((state) => state.flow.edges);
  const hoveredNode = useSelector((state) => state.flow.hoveredNode);
  const selectedNodeID = useSelector((state) => state.flow.selectedNode);

  const onNodesChange = useCallback(
    (changes) => dispatch(nodesChange({ changes })),
    [dispatch]
  );
  const onEdgesChange = useCallback(
    (changes) => dispatch(edgesChange({ changes })),
    [dispatch]
  );
  const onConnect = useCallback(
    (connection) => {
      const newEdge = {
        ...connection,
        id: uuidv4(),
        key: uuidv4(),
      };
      dispatch(connect({ connection: newEdge }));
    },
    [dispatch]
  );
  const onUpdateNodeData = useCallback(
    (id, data) => dispatch(updateNodeData({ id, data })),
    [dispatch]
  );

  const [reactFlowInstance, setReactFlowInstance] = useState(null);

  const [activeTab, setActiveTab] = useState('sheet1');
  const [spreadsheetData, setSpreadsheetData] = useState([[""]]);

  const [hoveredEdge, setHoveredEdge] = useState(null);

  const styledEdges = useMemo(() => {
    return edges.map((edge) => {
      const isHovered = edge.id === hoveredEdge;
      return {
        ...edge,
        type: 'custom',
        style: {
          stroke: isHovered ? 'blue' : edge.source === hoveredNode || edge.target === hoveredNode ? 'red' : undefined,
          strokeWidth: isHovered ? 3 : edge.source === hoveredNode || edge.target === hoveredNode ? 2 : undefined,
        },
        data: {
          ...edge.data,
          showPlusButton: isHovered,
        },
        key: edge.id,
      };
    });
  }, [edges, hoveredNode, hoveredEdge]);

  const onEdgeMouseEnter = useCallback(
    (event, edge) => {
      setHoveredEdge(edge.id);
    },
    []
  );

  const onEdgeMouseLeave = useCallback(() => {
    setHoveredEdge(null);
  }, []);

  const onNodeMouseEnter = useCallback(
    (event, node) => {
      dispatch(setHoveredNode({ nodeId: node.id }));
    },
    [dispatch]
  );

  const onNodeMouseLeave = useCallback(() => {
    dispatch(setHoveredNode({ nodeId: null }));
  }, [dispatch]);

  const onInit = useCallback((instance) => {
    setReactFlowInstance(instance);
  }, []);

  const onNodeClick = useCallback(
    (event, node) => {
      dispatch(setSelectedNode({ nodeId: node.id }));
    },
    [dispatch]
  );

  const onPaneClick = useCallback(() => {
    if (selectedNodeID) {
      dispatch(setSelectedNode({ nodeId: null }));
    }
  }, [dispatch, selectedNodeID]);

  const footerHeight = 100;


  return (
    <div style={{ position: 'relative' }}>
      <div style={{ width: '100%', height: '100vh', overflow: 'hidden' }}>
        <div
          style={{
            height: `calc(100% - ${footerHeight}px)`,
            overflow: 'auto',
            position: 'relative',
            zIndex: 1,
          }}
        >
          {activeTab === 'sheet1' ? (
            <ReactFlow
              nodes={nodes}
              edges={styledEdges}
              onNodesChange={onNodesChange}
              onEdgesChange={onEdgesChange}
              onConnect={onConnect}
              nodeTypes={nodeTypes}
              edgeTypes={edgeTypes}
              fitView
              onInit={onInit}
              onNodeMouseEnter={onNodeMouseEnter}
              onNodeMouseLeave={onNodeMouseLeave}
              snapToGrid={true}
              snapGrid={[15, 15]}
              onPaneClick={onPaneClick}
              onNodeClick={onNodeClick}
              onEdgeMouseEnter={onEdgeMouseEnter}
              onEdgeMouseLeave={onEdgeMouseLeave}
            >
              <Background />
              <Operator />
            </ReactFlow>
          ) : (
            <Spreadsheet initialData={spreadsheetData} onDataUpdate={setSpreadsheetData} />
          )}
        </div>
        {activeTab === 'sheet1' && selectedNodeID && (
          <div
            className="absolute top-0 right-0 h-full w-1/3 bg-white border-l border-gray-200"
            style={{ zIndex: 2 }}
          >
            <NodeDetails nodeID={selectedNodeID} />
          </div>
        )}
        <div style={{ height: `${footerHeight}px` }}>
          <TabbedFooter activeTab={activeTab} setActiveTab={setActiveTab} />
        </div>
      </div>
    </div>
  );
};

export default FlowCanvas;<|MERGE_RESOLUTION|>--- conflicted
+++ resolved
@@ -17,20 +17,12 @@
 } from '../../store/flowSlice';
 import Spreadsheet from '../table/Table';
 import NodeDetails from '../nodes/NodeDetails';
-<<<<<<< HEAD
-import { Card, Button } from '@nextui-org/react';
+import { Card, Button, Popover, PopoverTrigger, PopoverContent } from '@nextui-org/react';
 import { getBezierPath } from 'reactflow';
 import { RiAddCircleFill } from '@remixicon/react';
 import DynamicNode from '../nodes/DynamicNode';
 import { v4 as uuidv4 } from 'uuid';
 import { nodeTypes as nodeTypesConfig } from '../../constants/nodeTypes'; // Import nodeTypes
-=======
-import { Card, Button, Popover, PopoverTrigger, PopoverContent } from '@nextui-org/react';
-import { getBezierPath } from 'reactflow';
-import { RiAddCircleFill } from '@remixicon/react';
-import DynamicNode from '../nodes/DynamicNode';
-import { useNodeSelector } from '../../hooks/useNodeSelector';
->>>>>>> 0c089aa8
 
 // Create a mapping of node types for ReactFlow
 const nodeTypes = {};
@@ -243,7 +235,6 @@
 
   const footerHeight = 100;
 
-
   return (
     <div style={{ position: 'relative' }}>
       <div style={{ width: '100%', height: '100vh', overflow: 'hidden' }}>
