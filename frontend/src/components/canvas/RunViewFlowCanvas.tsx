--- conflicted
+++ resolved
@@ -18,10 +18,7 @@
   setSelectedNode,
   deleteNode,
   setWorkflowInputVariable,
-<<<<<<< HEAD
   updateNodeDataOnly,
-=======
->>>>>>> e217f35d
   setNodes,
   FlowWorkflowNode,
   FlowWorkflowEdge,
