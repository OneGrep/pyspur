import React, { useState, useEffect, useCallback } from 'react';
import { useDispatch, useSelector } from 'react-redux';
import { RootState } from '../../../store/store';
import {
  updateNodeData,
  updateTitleInEdges,
  selectNodeById,
  setSidebarWidth,
  setSelectedNode,
  FlowWorkflowNode,
  FlowWorkflowNodeConfig,
  updateNodeTitle,
} from '../../../store/flowSlice';
import { NodeType, NodeTypes, FieldMetadata } from '../../../store/nodeTypesSlice';
import NumberInput from '../../NumberInput';
import CodeEditor from '../../CodeEditor';
import { jsonOptions } from '../../../constants/jsonOptions';
import FewShotEditor from '../../textEditor/FewShotEditor';
import TextEditor from '../../textEditor/TextEditor';
import {
  Button,
  Slider,
  Switch,
  Textarea,
  Input,
  Select,
  SelectItem,
  SelectSection,
  Accordion,
  AccordionItem,
  Card,
  Alert,
} from "@nextui-org/react";
import { Icon } from '@iconify/react';
import NodeOutput from '../NodeOutputDisplay';
import SchemaEditor from './SchemaEditor';
import { selectPropertyMetadata } from '../../../store/nodeTypesSlice';
import { cloneDeep, set, debounce } from 'lodash';
import isEqual from 'lodash/isEqual';
// Define types for props and state
interface NodeSidebarProps {
  nodeID: string;
}

// Update findNodeSchema to use imported types
const findNodeSchema = (nodeType: string, nodeTypes: NodeTypes): NodeType | null => {
  if (!nodeTypes) return null;

  for (const category in nodeTypes) {
    const nodeSchema = nodeTypes[category]?.find((n: NodeType) => n.name === nodeType);
    if (nodeSchema) {
      return nodeSchema;
    }
  }
  return null;
};

const nodeComparator = (prevNode: FlowWorkflowNode, nextNode: FlowWorkflowNode) => {
  if (!prevNode || !nextNode) return false;
  // Skip position and measured properties when comparing nodes
  const { position: prevPosition, measured: prevMeasured, ...prevRest } = prevNode;
  const { position: nextPosition, measured: nextMeasured, ...nextRest } = nextNode;
  return isEqual(prevRest, nextRest);
};

const nodesComparator = (prevNodes: FlowWorkflowNode[], nextNodes: FlowWorkflowNode[]) => {
  if (!prevNodes || !nextNodes) return false;
  if (prevNodes.length !== nextNodes.length) return false;
  return prevNodes.every((node, index) => nodeComparator(node, nextNodes[index]));
};

// Add the utility function near the top of the file
const convertToPythonVariableName = (str: string): string => {
  // Replace spaces and hyphens with underscores
  str = str.replace(/[\s-]/g, '_');

  // Remove any non-alphanumeric characters except underscores
  str = str.replace(/[^a-zA-Z0-9_]/g, '');

  // Ensure the first character is a letter or underscore
  if (!/^[a-zA-Z_]/.test(str)) {
    str = '_' + str;
  }

  return str;
};

const NodeSidebar: React.FC<NodeSidebarProps> = ({ nodeID }) => {
  const dispatch = useDispatch();
  const nodes = useSelector((state: RootState) => state.flow.nodes, nodesComparator);
  const edges = useSelector((state: RootState) => state.flow.edges, isEqual);
  const nodeTypes = useSelector((state: RootState) => state.nodeTypes.data);
  const nodeTypesMetadata = useSelector((state: RootState) => state.nodeTypes as NodeType).metadata;
  const node = useSelector((state: RootState) => selectNodeById(state, nodeID));
  const storedWidth = useSelector((state: RootState) => state.flow.sidebarWidth);
  const nodeConfig = useSelector((state: RootState) => state.flow.nodeConfigs[nodeID]);
  const allNodeConfigs = useSelector((state: RootState) => state.flow.nodeConfigs);

  const hasRunOutput = !!node?.data?.run;

  const [width, setWidth] = useState<number>(storedWidth);
  const [isResizing, setIsResizing] = useState<boolean>(false);

  const [nodeType, setNodeType] = useState<string>(node?.type || 'ExampleNode');
  const [nodeSchema, setNodeSchema] = useState<NodeType | null>(
    findNodeSchema(node?.type || 'ExampleNode', nodeTypes)
  );
  const [dynamicModel, setDynamicModel] = useState<FlowWorkflowNodeConfig>(nodeConfig || {});
  const [fewShotIndex, setFewShotIndex] = useState<number | null>(null);
  const [showTitleError, setShowTitleError] = useState(false);
  const [titleInputValue, setTitleInputValue] = useState<string>('');

  const collectIncomingSchema = (nodeID: string): string[] => {
    const incomingEdges = edges.filter((edge) => edge.target === nodeID);
    const incomingNodes = incomingEdges.map((edge) => nodes.find((n) => n.id === edge.source));
    // foreach incoming node, get the output schema
    // return ['nodeTitle.foo', 'nodeTitle.bar', 'nodeTitle.baz',...]
    return incomingNodes.reduce((acc: string[], node) => {
      if (!node) return acc;
      const config = allNodeConfigs[node.id];
      if (config?.output_schema) {
        const nodeTitle = config.title || node.id;
        return [
          ...acc,
          ...Object.keys(config.output_schema).map((key) => `${nodeTitle}.${key}`),
        ];
      }
      return acc;
    }, []);
  }
  const [incomingSchema, setIncomingSchema] = useState<string[]>(
    collectIncomingSchema(nodeID)
  );

  useEffect(() => {
    setIncomingSchema(collectIncomingSchema(nodeID));
  }
    , [nodeID, nodes, edges]);

  // Create a debounced version of the dispatch update
  const debouncedDispatch = useCallback(
    debounce((id: string, updatedModel: FlowWorkflowNodeConfig) => {
      dispatch(updateNodeData({ id, data: updatedModel }));
    }, 300),
    [dispatch]
  );

  // Add this useEffect to handle title initialization and updates
  useEffect(() => {
    if (nodeConfig) {
      setTitleInputValue(nodeConfig.title || node?.id || '');
    }
  }, [nodeConfig, node]); // Only depend on nodeConfig and node changes

  // Update the existing useEffect to initialize LLM nodes with a default model
  useEffect(() => {
    if (node) {
      setNodeType(node.type || 'ExampleNode');
      setNodeSchema(findNodeSchema(node.type || 'ExampleNode', nodeTypes));

      // Initialize the model with a default value for LLM nodes
      let initialConfig = nodeConfig || {};
      if (node.type === 'LLMNode' || node.type === 'SingleLLMCallNode') {
        initialConfig = {
          ...initialConfig,
          llm_info: {
            ...initialConfig.llm_info,
            model: initialConfig.llm_info?.model || 'gpt-4o' // Set default model
          }
        };
      }

      setDynamicModel(initialConfig);
    }
  }, [nodeID, node, nodeTypes, nodeConfig]);

  // Helper function to update nested object by path
  const updateNestedModel = (obj: FlowWorkflowNodeConfig, path: string, value: any): FlowWorkflowNodeConfig => {
    const deepClone = cloneDeep(obj);
    set(deepClone, path, value);
    return deepClone;
  };

  // Update the input change handler to use local state immediately but debounce Redux updates for Slider
  const handleInputChange = (key: string, value: any, isSlider: boolean = false) => {
    let updatedModel: FlowWorkflowNodeConfig;

    if (key.includes('.')) {
      updatedModel = updateNestedModel(dynamicModel, key, value) as FlowWorkflowNodeConfig;
    } else {
      updatedModel = { ...dynamicModel, [key]: value } as FlowWorkflowNodeConfig;
    }

    setDynamicModel(updatedModel);

    // Always update Redux store with the full updated model
    if (isSlider) {
      debouncedDispatch(nodeID, updatedModel);
    } else {
      dispatch(updateNodeData({ id: nodeID, data: updatedModel }));
    }
  };

  // Update the handleNodeTitleChange function
  const handleNodeTitleChange = (e: React.ChangeEvent<HTMLInputElement>) => {
    const validTitle = convertToPythonVariableName(e.target.value);
    setTitleInputValue(validTitle);
    dispatch(updateNodeTitle({ nodeId: nodeID, newTitle: validTitle }));
  };

  // Update the renderEnumSelect function to handle LLM model selection
  const renderEnumSelect = (
    key: string,
    label: string,
    enumValues: string[],
    fullPath: string,
    defaultSelected?: string
  ) => {
    const lastTwoDots = fullPath.split('.').slice(-2).join('.');

    // Special handling for LLM model selection
    if (key === 'model' && fullPath.includes('llm_info')) {
      // Group models by provider
      const modelsByProvider: { [key: string]: { id: string; name: string }[] } = {
        OpenAI: [],
        Anthropic: [],
        Google: [],
        Ollama: [],
      };

      enumValues.forEach((modelId) => {
        if (modelId.startsWith('ollama/')) {
          modelsByProvider.Ollama.push({ id: modelId, name: modelId.replace('ollama/', '') });
        } else if (modelId.startsWith('claude')) {
          modelsByProvider.Anthropic.push({ id: modelId, name: modelId });
        } else if (modelId.startsWith('gemini')) {
          modelsByProvider.Google.push({ id: modelId, name: modelId });
        } else {
          modelsByProvider.OpenAI.push({ id: modelId, name: modelId });
        }
      });

      // Ensure we have a valid default value
      const currentValue = dynamicModel?.llm_info?.model || defaultSelected || 'gpt-4o';

      return (
        <div key={key}>
          <Select
            label={label}
            selectedKeys={[currentValue]}
            onChange={(e) => {
              const updatedModel = updateNestedModel(dynamicModel, 'llm_info.model', e.target.value);
              setDynamicModel(updatedModel);
              dispatch(updateNodeData({ id: nodeID, data: updatedModel }));
            }}
            fullWidth
          >
            {Object.entries(modelsByProvider).map(([provider, models], index) => (
              models.length > 0 && (
                <SelectSection
                  key={provider}
                  title={provider}
                  showDivider={index < Object.keys(modelsByProvider).length - 1}
                >
                  {models.map((model) => (
                    <SelectItem key={model.id} value={model.id}>
                      {model.name}
                    </SelectItem>
                  ))}
                </SelectSection>
              )
            ))}
          </Select>
        </div>
      );
    }

    // Default rendering for other enum fields
    const currentValue = defaultSelected || dynamicModel[key] || enumValues[0];
    return (
      <div key={key}>
        <Select
          label={label}
          selectedKeys={[currentValue]}
          onChange={(e) => handleInputChange(lastTwoDots, e.target.value)}
          fullWidth
        >
          {enumValues.map((option) => (
            <SelectItem key={option} value={option}>
              {option}
            </SelectItem>
          ))}
        </Select>
      </div>
    );
  };

  const handleAddNewExample = () => {
    const updatedExamples = [...(dynamicModel?.few_shot_examples || []), { input: '', output: '' }];
    handleInputChange('few_shot_examples', updatedExamples);
    setFewShotIndex(updatedExamples.length - 1);
  };

  const handleDeleteExample = (index: number) => {
    const updatedExamples = [...(dynamicModel?.few_shot_examples || [])];
    updatedExamples.splice(index, 1);
    handleInputChange('few_shot_examples', updatedExamples);
  };

  // Update the `getFieldMetadata` function
  const getFieldMetadata = (fullPath: string): FieldMetadata | undefined => {
    return selectPropertyMetadata({ nodeTypes: { data: nodeTypes, metadata: nodeTypesMetadata } } as unknown as RootState, fullPath) as FieldMetadata;
  };

  // Update the `renderField` function to include missing cases
  const renderField = (
    key: string,
    field: any,
    value: any,
    parentPath: string = '',
    isLast: boolean = false
  ) => {
    const fullPath = `${parentPath ? `${parentPath}.` : ''}${key}`;
    const fieldMetadata = getFieldMetadata(fullPath) as FieldMetadata;

    // Skip api_base field if the selected model is not an Ollama model
    if (key === 'api_base') {
      const modelValue = dynamicModel?.llm_info?.model;
      if (!modelValue || !modelValue.toString().startsWith('ollama/')) {
        return null;
      }
      // Add default value for Ollama models
      return (
        <div key={key} className="my-4">
          <Input
            fullWidth
            label={fieldMetadata?.title || key}
            value={value || "http://localhost:11434"}
            onChange={(e) => handleInputChange(key, e.target.value)}
            placeholder="Enter API base URL"
          />
          {!isLast && <hr className="my-2" />}
        </div>
      );
    }

    // Handle enum fields
    if (fieldMetadata?.enum) {
      const defaultSelected = value || fieldMetadata.default;
      return renderEnumSelect(key, fieldMetadata.title || key, fieldMetadata.enum, fullPath, defaultSelected);
    }

    // Handle specific cases for input_schema, output_schema, and system_prompt
    if (key === 'input_schema') {
      return (
        <div key={key} className="my-2">
          <label className="font-semibold mb-1 block">Input Schema</label>
          <SchemaEditor
            jsonValue={dynamicModel.input_schema || {}}
            onChange={(newValue) => {
              handleInputChange('input_schema', newValue);
            }}
            options={jsonOptions}
            schemaType="input_schema"
            nodeId={nodeID}
          />
          {!isLast && <hr className="my-2" />}
        </div>
      );
    }

<<<<<<< HEAD


=======
>>>>>>> 655504a5
    if (key === 'output_schema') {
      return (
        <div key={key} className="my-2">
          <label className="font-semibold mb-1 block">Output Schema</label>
          <SchemaEditor
            jsonValue={dynamicModel.output_schema || {}}
            onChange={(newValue) => {
              handleInputChange('output_schema', newValue);
            }}
            options={jsonOptions}
            schemaType="output_schema"
            nodeId={nodeID}
          />
          {!isLast && <hr className="my-2" />}
        </div>
      );
    }

    if (key === 'system_message') {
      return (
        <div key={key}>
          <TextEditor
            key={key}
            nodeID={nodeID}
            fieldName={key}
            inputSchema={incomingSchema}
            fieldTitle="System Message"
            content={dynamicModel[key] || ''}
            setContent={(value: string) => handleInputChange(key, value)}
          />
          {!isLast && <hr className="my-2" />}
        </div>
      );
    }

    if (key === 'user_message') {
      return (
        <div key={key}>
          <TextEditor
            key={key}
            nodeID={nodeID}
            fieldName={key}
            inputSchema={incomingSchema}
            fieldTitle="User Message"
            content={dynamicModel[key] || ''}
            setContent={(value) => handleInputChange(key, value)}
          />
          {renderFewShotExamples()}
          {!isLast && <hr className="my-2" />}
        </div>
      );
    }

    if (key.endsWith('_prompt') || key.endsWith('_message')) {
      return (
        <div key={key}>
          <TextEditor
            key={key}
            nodeID={nodeID}
            fieldName={key}
            inputSchema={incomingSchema}
            fieldTitle={key}
            content={dynamicModel[key] || ''}
            setContent={(value) => handleInputChange(key, value)}
          />
          {!isLast && <hr className="my-2" />}
        </div>
      );
    }

    if (key === 'code') {
      return (
        <CodeEditor
          key={key}
          code={value}
          onChange={(newValue: string) => handleInputChange(key, newValue)}
        />
      );
    }

    // Handle other types (string, number, boolean, object)
    switch (typeof field) {
      case 'string':
        return (
          <div key={key} className="my-4">
            <Textarea
              fullWidth
              label={fieldMetadata?.title || key}
              value={value}
              onChange={(e) => handleInputChange(key, e.target.value)}
              placeholder="Enter your input"
            />
            {!isLast && <hr className="my-2" />}
          </div>
        );
      case 'number':
        if (fieldMetadata && (fieldMetadata.minimum !== undefined || fieldMetadata.maximum !== undefined)) {
          const min = fieldMetadata.minimum ?? 0;
          const max = fieldMetadata.maximum ?? 100;

          return (
            <div key={key} className="my-4">
              <div className="flex justify-between items-center mb-2">
                <label className="font-semibold">{fieldMetadata.title || key}</label>
                <span className="text-sm">{value}</span>
              </div>
              <Slider
                aria-label={fieldMetadata.title || key}
                value={value}
                minValue={min}
                maxValue={max}
                step={fieldMetadata.type === 'integer' ? 1 : 0.1}
                className="w-full"
                onChange={(newValue) => {
                  const path = parentPath ? `${parentPath}.${key}` : key;
                  const lastTwoDots = path.split('.').slice(-2);
                  const finalPath = lastTwoDots[0] === 'config' ? lastTwoDots[1] : lastTwoDots.join('.');
                  handleInputChange(finalPath, newValue, true);
                }}
              />
              {!isLast && <hr className="my-2" />}
            </div>
          );
        }
        return (
          <NumberInput
            key={key}
            label={key}
            value={value}
            onChange={(e) => {
              const newValue = parseFloat(e.target.value);
              handleInputChange(key, isNaN(newValue) ? 0 : newValue);
            }}
          />
        );
      case 'boolean':
        return (
          <div key={key} className="my-4">
            <div className="flex justify-between items-center">
              <label className="font-semibold">{fieldMetadata?.title || key}</label>
              <Switch
                checked={value}
                onChange={(e) => handleInputChange(key, e.target.checked)}
              />
            </div>
            {!isLast && <hr className="my-2" />}
          </div>
        );
      case 'object':
        if (field && typeof field === 'object' && !Array.isArray(field)) {
          return (
            <div key={key} className="my-2">
              {Object.keys(field).map((subKey) => renderField(subKey, field[subKey], value?.[subKey], fullPath))}
              {!isLast && <hr className="my-2" />}
            </div>
          );
        }
        return null;
      default:
        return null;
    }
  };

  // Update the `renderConfigFields` function to include missing logic
  const renderConfigFields = () => {
    if (!nodeSchema || !nodeSchema.config || !dynamicModel) return null;
    const properties = nodeSchema.config;
    const keys = Object.keys(properties).filter((key) => key !== 'title' && key !== 'type');

    // Prioritize system_message and user_message to appear first
    const priorityFields = ['system_message', 'user_message'];
    const remainingKeys = keys.filter(key => !priorityFields.includes(key));
    const orderedKeys = [...priorityFields.filter(key => keys.includes(key)), ...remainingKeys];

    return orderedKeys.map((key, index) => {
      const field = properties[key];
      const value = dynamicModel[key];
      const isLast = index === orderedKeys.length - 1;
      return renderField(key, field, value, `${nodeType}.config`, isLast);
    });
  };

  // Update the `renderFewShotExamples` function
  const renderFewShotExamples = () => {
    const fewShotExamples = nodeConfig?.few_shot_examples || [];

    return (
      <div>
        {fewShotIndex !== null ? (
          <FewShotEditor
            nodeID={nodeID}
            exampleIndex={fewShotIndex}
            onSave={() => setFewShotIndex(null)}
            onDiscard={() => setFewShotIndex(null)}
          />
        ) : (
          <div>
            <h3 className="my-2 font-semibold">Few Shot Examples</h3>
            <div className="flex flex-wrap gap-2">
              {fewShotExamples.map((example, index) => (
                <div
                  key={`few-shot-${index}`}
                  className="flex items-center space-x-2 p-2 bg-gray-100 rounded-full cursor-pointer"
                  onClick={() => setFewShotIndex(index)}
                >
                  <span>Example {index + 1}</span>
                  <Button
                    isIconOnly
                    radius="full"
                    variant="light"
                    onClick={(e) => {
                      e.stopPropagation();
                      handleDeleteExample(index);
                    }}
                    color="primary"
                  >
                    <Icon icon="solar:trash-bin-trash-linear" width={22} />
                  </Button>
                </div>
              ))}

              <Button
                isIconOnly
                radius="full"
                variant="light"
                onClick={handleAddNewExample}
                color="primary"
              >
                <Icon icon="solar:add-circle-linear" width={22} />
              </Button>
            </div>
          </div>
        )}
      </div>
    );
  };

  const handleMouseDown = useCallback((e: React.MouseEvent) => {
    setIsResizing(true);
    e.preventDefault();
  }, []);

  useEffect(() => {
    const handleMouseMove = (e: MouseEvent) => {
      if (!isResizing) return;

      const newWidth = window.innerWidth - e.clientX;
      const constrainedWidth = Math.min(Math.max(newWidth, 300), 800);
      if (constrainedWidth === width) return;
      setWidth(constrainedWidth);
    };

    const handleMouseUp = () => {
      setIsResizing(false);
      dispatch(setSidebarWidth(width));
    };

    if (isResizing) {
      window.addEventListener('mousemove', handleMouseMove);
      window.addEventListener('mouseup', handleMouseUp);
    }

    return () => {
      window.removeEventListener('mousemove', handleMouseMove);
      window.removeEventListener('mouseup', handleMouseUp);
    };
  }, [isResizing, dispatch, width]);

  return (
    <Card
      className="fixed top-16 bottom-4 right-4 w-96 p-4 rounded-xl border border-solid border-default-200 overflow-auto"
    >
      {showTitleError && (
        <Alert
          className="absolute top-4 left-4 right-4 z-50"
          color="danger"
          onClose={() => setShowTitleError(false)}
        >
          Title cannot contain whitespace. Use underscores instead.
        </Alert>
      )}
      <div
        className="absolute top-0 right-0 h-full flex"
        style={{
          width: `${width}px`,
          zIndex: 2,
          userSelect: isResizing ? 'none' : 'auto'
        }}
      >
        <div
          className="absolute left-0 top-0 h-full w-1 cursor-ew-resize hover:bg-primary hover:opacity-100 opacity-0 transition-opacity"
          onMouseDown={handleMouseDown}
          style={{
            backgroundColor: isResizing ? 'var(--nextui-colors-primary)' : 'transparent',
            opacity: isResizing ? '1' : undefined
          }}
        />

        <div className="flex-1 px-6 py-1 overflow-auto max-h-screen" id="node-details">
          <div className="flex justify-between items-center mb-2">
            <div>
              <h1 className="text-lg font-semibold">
                {nodeConfig?.title || node?.id || 'Node Details'}
              </h1>
              <h2 className="text-xs font-semibold">{nodeType}</h2>
            </div>
            <Button
              isIconOnly
              radius="full"
              variant="light"
              onClick={() => dispatch(setSelectedNode({ nodeId: null }))}
            >
              <Icon
                className="text-default-500"
                icon="solar:close-circle-linear"
                width={24}
              />
            </Button>
          </div>

          <Accordion
            selectionMode="multiple"
            defaultExpandedKeys={hasRunOutput ? ['output'] : ['title', 'config']}
          >
            {nodeType !== 'InputNode' && (
              <AccordionItem key="output" aria-label="Output" title="Outputs">
                <NodeOutput output={node?.data?.run} />
              </AccordionItem>
            )}

            <AccordionItem key="title" aria-label="Node Title" title="Node Title">
              <Input
                value={titleInputValue}
                onChange={handleNodeTitleChange}
                placeholder="Enter node title"
                label="Node Title"
                fullWidth
                description="Use underscores instead of spaces"
              />
            </AccordionItem>

            <AccordionItem key="config" aria-label="Node Configuration" title="Node Configuration">
              {renderConfigFields()}
            </AccordionItem>
          </Accordion>
        </div>
      </div>
    </Card>
  );
};

export default NodeSidebar;<|MERGE_RESOLUTION|>--- conflicted
+++ resolved
@@ -369,11 +369,8 @@
       );
     }
 
-<<<<<<< HEAD
-
-
-=======
->>>>>>> 655504a5
+
+
     if (key === 'output_schema') {
       return (
         <div key={key} className="my-2">
