--- conflicted
+++ resolved
@@ -38,12 +38,9 @@
 import { selectPropertyMetadata } from '../../../store/nodeTypesSlice'
 import { cloneDeep, set, debounce } from 'lodash'
 import isEqual from 'lodash/isEqual'
-<<<<<<< HEAD
 import { listVectorIndices } from '../../../utils/api'
 
-=======
 import { convertToPythonVariableName } from '@/utils/variableNameUtils'
->>>>>>> 803c08ea
 // Define types for props and state
 interface NodeSidebarProps {
     nodeID: string
