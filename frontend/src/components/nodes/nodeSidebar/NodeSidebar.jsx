--- conflicted
+++ resolved
@@ -379,13 +379,10 @@
                         </AccordionItem>
                     )}
 
-<<<<<<< HEAD
                     <AccordionItem key="output" aria-label='Output' title="Outputs">
                         <NodeStatus nodeID={nodeID} />
                     </AccordionItem>
 
-=======
->>>>>>> 82cd1694
                     <AccordionItem key="title" aria-label="Node Title" title="Node Title">
                         <Textarea
                             value={node?.data?.userconfig?.title || ''}
