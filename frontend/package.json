{
  "name": "app",
  "version": "0.1.0",
  "private": true,
  "dependencies": {
    "@codemirror/lang-python": "^6.1.6",
    "@codemirror/theme-one-dark": "^6.1.2",
    "@emotion/react": "^11.13.3",
    "@emotion/styled": "^11.13.0",
    "@nextui-org/button": "^2.0.38",
    "@nextui-org/navbar": "^2.0.37",
    "@nextui-org/react": "latest",
    "@nextui-org/system": "^2.2.6",
    "@nextui-org/table": "^2.0.40",
    "@nextui-org/theme": "^2.2.11",
    "@radix-ui/react-dialog": "^1.1.1",
    "@radix-ui/react-icons": "^1.3.0",
    "@radix-ui/react-popover": "^1.1.1",
    "@radix-ui/react-separator": "^1.1.0",
    "@radix-ui/react-slot": "^1.1.0",
    "@reduxjs/toolkit": "^2.2.7",
    "@remixicon/react": "^4.2.0",
    "@testing-library/jest-dom": "^5.17.0",
    "@testing-library/react": "^13.4.0",
    "@testing-library/user-event": "^13.5.0",
    "@tiptap/core": "^2.7.4",
    "@tiptap/extension-color": "^2.7.4",
    "@tiptap/extension-text-style": "^2.7.4",
    "@tiptap/extension-underline": "^2.7.4",
    "@tiptap/pm": "^2.7.4",
    "@tiptap/react": "^2.0.0",
    "@tiptap/starter-kit": "^2.0.0",
    "@uiw/react-codemirror": "^4.23.5",
    "axios": "^1.7.7",
    "class-variance-authority": "^0.7.0",
    "clsx": "^2.1.1",
    "cmdk": "1.0.0",
    "codemirror": "^6.0.1",
    "framer-motion": "^11.8.0",
    "lucide-react": "^0.446.0",
    "next": "^14.2.13",
    "react": "^17.x || ^18.x",
    "react-beautiful-dnd": "^13.1.1",
    "react-codemirror2": "^8.0.0",
    "react-dom": "^17.x || ^18.x",
    "react-flow-renderer": "^10.3.17",
<<<<<<< HEAD
    "react-json-view": "^1.21.3",
=======
    "react18-json-view": "^0.2.8",
>>>>>>> d68d7380
    "react-redux": "^9.1.2",
    "reactflow": "11.11.4",
    "sass": "^1.79.3",
    "tailwind-merge": "^2.5.2",
    "tailwindcss-animate": "^1.0.7",
    "uuid": "^10.0.0",
    "web-vitals": "^2.1.4",
    "zustand": "^5.0.0-rc.2"
  },
  "scripts": {
    "dev": "next dev",
    "build": "next build",
    "start": "next start",
    "lint": "next lint"
  },
  "eslintConfig": {
    "extends": [
      "react-app",
      "react-app/jest"
    ]
  },
  "browserslist": {
    "production": [
      ">0.2%",
      "not dead",
      "not op_mini all"
    ],
    "development": [
      "last 1 chrome version",
      "last 1 firefox version",
      "last 1 safari version"
    ]
  },
  "devDependencies": {
    "autoprefixer": "^10.x",
    "postcss": "^8.x",
    "tailwindcss": "^3.x",
    "typescript": "5.6.2"
  }
}<|MERGE_RESOLUTION|>--- conflicted
+++ resolved
@@ -41,14 +41,9 @@
     "next": "^14.2.13",
     "react": "^17.x || ^18.x",
     "react-beautiful-dnd": "^13.1.1",
-    "react-codemirror2": "^8.0.0",
     "react-dom": "^17.x || ^18.x",
     "react-flow-renderer": "^10.3.17",
-<<<<<<< HEAD
-    "react-json-view": "^1.21.3",
-=======
     "react18-json-view": "^0.2.8",
->>>>>>> d68d7380
     "react-redux": "^9.1.2",
     "reactflow": "11.11.4",
     "sass": "^1.79.3",
