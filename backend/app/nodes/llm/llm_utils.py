# type: ignore
import asyncio
import base64
import logging

from typing import Any, Callable, Dict, List, Optional, cast

import numpy as np
from dotenv import load_dotenv
import litellm
from litellm import acompletion
from pydantic import BaseModel, Field
from sklearn.metrics.pairwise import cosine_similarity
from tenacity import AsyncRetrying, stop_after_attempt, wait_random_exponential
from enum import Enum
from ollama import AsyncClient

# uncomment for debugging litellm issues
<<<<<<< HEAD
# litellm.set_verbose=True
=======
litellm.set_verbose = True
>>>>>>> 2b85f731
load_dotenv()


EMBEDDING_MODEL = "text-embedding-3-small"
EMBEDDING_DIMENSIONS = 1536


class LLMProvider(str, Enum):
    OPENAI = "OpenAI"
    ANTHROPIC = "Anthropic"
    GOOGLE = "Google"
    OLLAMA = "Ollama"


class LLMModel(BaseModel):
    id: str
    provider: LLMProvider
    name: str


class LLMModels(str, Enum):
    # OpenAI Models
    GPT_4O_MINI = "gpt-4o-mini"
    GPT_4O = "gpt-4o"
    O1_PREVIEW = "o1-preview"
    O1_MINI = "o1-mini"
    GPT_4_TURBO = "gpt-4-turbo"
    CHATGPT_4O_LATEST = "chatgpt-4o-latest"

    # Anthropic Models
    CLAUDE_3_5_SONNET_LATEST = "claude-3-5-sonnet-latest"
    CLAUDE_3_5_HAIKU_LATEST = "claude-3-5-haiku-latest"
    CLAUDE_3_OPUS_LATEST = "claude-3-opus-latest"

    # Google Models
    GEMINI_1_5_PRO = "gemini-1.5-pro"
    GEMINI_1_5_FLASH = "gemini-1.5-flash"
    GEMINI_1_5_PRO_LATEST = "gemini-1.5-pro-latest"
    GEMINI_1_5_FLASH_LATEST = "gemini-1.5-flash-latest"

    # Ollama Models
    OLLAMA_LLAMA3_3_8B = "ollama/llama3.3"
    OLLAMA_LLAMA3_2_8B = "ollama/llama3.2"
    OLLAMA_LLAMA3_2_1B = "ollama/llama3.2:1b"
    OLLAMA_LLAMA3_8B = "ollama/llama3"
    OLLAMA_GEMMA_2 = "ollama/gemma2"
    OLLAMA_GEMMA_2_2B = "ollama/gemma2:2b"
    OLLAMA_MISTRAL = "ollama/mistral"
    OLLAMA_CODELLAMA = "ollama/codellama"
    OLLAMA_MIXTRAL = "ollama/mixtral-8x7b-instruct-v0.1"

    @classmethod
    def get_model_info(cls, model_id: str) -> LLMModel:
        model_mapping = {
            # OpenAI Models
            cls.GPT_4O_MINI.value: LLMModel(
                id=cls.GPT_4O_MINI.value,
                provider=LLMProvider.OPENAI,
                name="GPT-4 Optimized Mini",
            ),
            cls.GPT_4O.value: LLMModel(
                id=cls.GPT_4O.value, provider=LLMProvider.OPENAI, name="GPT-4 Optimized"
            ),
            cls.O1_PREVIEW.value: LLMModel(
                id=cls.O1_PREVIEW.value, provider=LLMProvider.OPENAI, name="O1 Preview"
            ),
            cls.O1_MINI.value: LLMModel(
                id=cls.O1_MINI.value, provider=LLMProvider.OPENAI, name="O1 Mini"
            ),
            cls.GPT_4_TURBO.value: LLMModel(
                id=cls.GPT_4_TURBO.value,
                provider=LLMProvider.OPENAI,
                name="GPT-4 Turbo",
            ),
            cls.CHATGPT_4O_LATEST.value: LLMModel(
                id=cls.CHATGPT_4O_LATEST.value,
                provider=LLMProvider.OPENAI,
                name="ChatGPT-4 Optimized Latest",
            ),
            # Anthropic Models
            cls.CLAUDE_3_5_SONNET_LATEST.value: LLMModel(
                id=cls.CLAUDE_3_5_SONNET_LATEST.value,
                provider=LLMProvider.ANTHROPIC,
                name="Claude 3.5 Sonnet Latest",
            ),
            cls.CLAUDE_3_5_HAIKU_LATEST.value: LLMModel(
                id=cls.CLAUDE_3_5_HAIKU_LATEST.value,
                provider=LLMProvider.ANTHROPIC,
                name="Claude 3.5 Haiku Latest",
            ),
            cls.CLAUDE_3_OPUS_LATEST.value: LLMModel(
                id=cls.CLAUDE_3_OPUS_LATEST.value,
                provider=LLMProvider.ANTHROPIC,
                name="Claude 3 Opus Latest",
            ),
            # Google Models
            cls.GEMINI_1_5_PRO.value: LLMModel(
                id=cls.GEMINI_1_5_PRO.value,
                provider=LLMProvider.GOOGLE,
                name="Gemini 1.5 Pro",
            ),
            cls.GEMINI_1_5_FLASH.value: LLMModel(
                id=cls.GEMINI_1_5_FLASH.value,
                provider=LLMProvider.GOOGLE,
                name="Gemini 1.5 Flash",
            ),
            cls.GEMINI_1_5_PRO_LATEST.value: LLMModel(
                id=cls.GEMINI_1_5_PRO_LATEST.value,
                provider=LLMProvider.GOOGLE,
                name="Gemini 1.5 Pro Latest",
            ),
            cls.GEMINI_1_5_FLASH_LATEST.value: LLMModel(
                id=cls.GEMINI_1_5_FLASH_LATEST.value,
                provider=LLMProvider.GOOGLE,
                name="Gemini 1.5 Flash Latest",
            ),
            # Ollama Models
            cls.OLLAMA_LLAMA3_3_8B.value: LLMModel(
                id=cls.OLLAMA_LLAMA3_3_8B.value,
                provider=LLMProvider.OLLAMA,
                name="Llama 3.3 (8B)",
            ),
            cls.OLLAMA_LLAMA3_2_8B.value: LLMModel(
                id=cls.OLLAMA_LLAMA3_2_8B.value,
                provider=LLMProvider.OLLAMA,
                name="Llama 3.2 (8B)",
            ),
            cls.OLLAMA_LLAMA3_2_1B.value: LLMModel(
                id=cls.OLLAMA_LLAMA3_2_1B.value,
                provider=LLMProvider.OLLAMA,
                name="Llama 3.2 (1B)",
            ),
            cls.OLLAMA_LLAMA3_8B.value: LLMModel(
                id=cls.OLLAMA_LLAMA3_8B.value,
                provider=LLMProvider.OLLAMA,
                name="Llama 3 (8B)",
            ),
            cls.OLLAMA_GEMMA_2.value: LLMModel(
                id=cls.OLLAMA_GEMMA_2.value, provider=LLMProvider.OLLAMA, name="Gemma 2"
            ),
            cls.OLLAMA_GEMMA_2_2B.value: LLMModel(
                id=cls.OLLAMA_GEMMA_2_2B.value,
                provider=LLMProvider.OLLAMA,
                name="Gemma 2 (2B)",
            ),
            cls.OLLAMA_MISTRAL.value: LLMModel(
                id=cls.OLLAMA_MISTRAL.value, provider=LLMProvider.OLLAMA, name="Mistral"
            ),
            cls.OLLAMA_CODELLAMA.value: LLMModel(
                id=cls.OLLAMA_CODELLAMA.value,
                provider=LLMProvider.OLLAMA,
                name="CodeLlama",
            ),
            cls.OLLAMA_MIXTRAL.value: LLMModel(
                id=cls.OLLAMA_MIXTRAL.value,
                provider=LLMProvider.OLLAMA,
                name="Mixtral 8x7B Instruct",
            ),
        }
        return model_mapping.get(model_id)


class ModelInfo(BaseModel):
    model: LLMModels = Field(
        LLMModels.GPT_4O, description="The LLM model to use for completion"
    )
    max_tokens: Optional[int] = Field(
        ...,
        ge=1,
        le=65536,
        description="Maximum number of tokens the model can generate",
    )
    temperature: Optional[float] = Field(
        default=0.7,
        ge=0.0,
        le=1.0,
        description="Temperature for randomness, between 0.0 and 1.0",
    )
    top_p: Optional[float] = Field(
        default=1.0,
        ge=0.0,
        le=1.0,
        description="Top-p sampling value, between 0.0 and 1.0",
    )


def create_messages(
    system_message: str,
    user_message: str,
    few_shot_examples: Optional[List[Dict[str, str]]] = None,
    history: Optional[List[Dict[str, str]]] = None,
) -> List[Dict[str, str]]:
    messages = [{"role": "system", "content": system_message}]
    if few_shot_examples:
        for example in few_shot_examples:
            messages.append({"role": "user", "content": example["input"]})
            messages.append({"role": "assistant", "content": example["output"]})
    if history:
        messages.extend(history)
    messages.append({"role": "user", "content": user_message})
    return messages


def create_messages_with_images(
    system_message: str,
    base64_image: str,
    user_message: str = "",
    few_shot_examples: Optional[List[Dict]] = None,
    history: Optional[List[Dict]] = None,
) -> List[Dict[str, str]]:
    messages = [
        {"role": "system", "content": [{"type": "text", "text": system_message}]}
    ]
    if few_shot_examples:
        for example in few_shot_examples:
            messages.append(
                {
                    "role": "user",
                    "content": [{"type": "text", "text": example["input"]}],
                }
            )
            messages.append(
                {
                    "role": "user",
                    "content": [
                        {"type": "image_url", "image_url": {"url": example["img"]}}
                    ],
                }
            )
            messages.append(
                {
                    "role": "assistant",
                    "content": [{"type": "text", "text": example["output"]}],
                }
            )
    if history:
        messages.extend(history)
    messages.append(
        {
            "role": "user",
            "content": [{"type": "image_url", "image_url": {"url": base64_image}}],
        }
    )
    if user_message:
        messages[-1]["content"].append({"type": "text", "text": user_message})
    return messages


def async_retry(*dargs, **dkwargs):
    def decorator(f: Callable) -> Callable:
        r = AsyncRetrying(*dargs, **dkwargs)

        async def wrapped_f(*args, **kwargs):
            async for attempt in r:
                with attempt:
                    return await f(*args, **kwargs)

        return wrapped_f

    return decorator


@async_retry(wait=wait_random_exponential(min=30, max=120), stop=stop_after_attempt(3))
async def completion_with_backoff(**kwargs) -> str:
    try:
        # Only use api_base if it has a non-empty value
        if "api_base" in kwargs and kwargs["api_base"]:
            response = await acompletion(api_base=kwargs.pop("api_base"), **kwargs)
        else:
            response = await acompletion(**kwargs)
        return response.choices[0].message.content
    except Exception as e:
        logging.error(e)
        raise e


@async_retry(wait=wait_random_exponential(min=30, max=300), stop=stop_after_attempt(30))
async def get_embedding(
    text: str, model: str = EMBEDDING_MODEL, dimensions: int = EMBEDDING_DIMENSIONS
) -> List[float]:
    try:
        response = await client.embeddings.create(
            input=text, model=model, dimensions=dimensions
        )
        return response.data[0].embedding
    except Exception as e:
        logging.error(e)
        raise e


async def generate_text(
    messages: List[Dict[str, str]],
    model_name: str,
    temperature: float = 0.5,
    json_mode: bool = False,
    max_tokens: int = 100000,
    api_base: Optional[str] = None,
) -> str:
    kwargs = {
        "model": model_name,
        "max_tokens": 1000,
        "messages": messages,
        "temperature": temperature,
    }
    if json_mode and not model_name.startswith("ollama"):
        kwargs["response_format"] = {"type": "json_object"}
        response = await completion_with_backoff(**kwargs)
    elif json_mode and model_name.startswith("ollama"):
        options = OllamaOptions(temperature=temperature, max_tokens=max_tokens)
        response = await ollama_with_backoff(
            model=model_name,
            options=options,
            messages=messages,
            format="json",
            api_base=api_base,
        )
    return cast(str, response)


def encode_image(image_path: str) -> str:
    with open(image_path, "rb") as image_file:
        return base64.b64encode(image_file.read()).decode("utf-8")


async def compute_embeddings(
    docs: List[Any],
    embedding_dimensions: int = EMBEDDING_DIMENSIONS,
    text_extractor: Optional[Callable[[Any], str]] = None,
) -> np.ndarray:
    if text_extractor:
        texts = [text_extractor(doc) for doc in docs]
    else:
        if all(isinstance(doc, str) for doc in docs):
            texts = docs
        else:
            logging.error(
                "Documents must be strings or you must provide a text_extractor function."
            )
            return np.array([])
    embeddings = []
    for text in texts:
        try:
            embedding = await get_embedding(text, dimensions=embedding_dimensions)
            embeddings.append(embedding)
        except Exception as e:
            logging.error(f"Error obtaining embedding for text: {e}")
            embeddings.append(
                [0] * embedding_dimensions
            )  # Placeholder for failed embeddings
    return np.array(embeddings)


async def find_top_k_similar(
    old_docs: List[Any],
    new_docs: List[Any],
    k: int = 5,
    text_extractor: Optional[Callable[[Any], str]] = None,
    id_extractor: Optional[Callable[[Any], Any]] = None,
) -> Dict[Any, List[Dict[str, Any]]]:
    old_embeddings = await compute_embeddings(old_docs, text_extractor=text_extractor)
    new_embeddings = await compute_embeddings(new_docs, text_extractor=text_extractor)

    similarity_matrix = cosine_similarity(old_embeddings, new_embeddings)
    top_k_indices = np.argsort(-similarity_matrix, axis=1)[:, :k]

    top_k_similar_docs = {}
    for i, old_doc in enumerate(old_docs):
        similar_docs = [
            {
                "document": new_docs[idx],
                "similarity_score": similarity_matrix[i][idx],
            }
            for idx in top_k_indices[i]
        ]
        key = id_extractor(old_doc) if id_extractor else i
        top_k_similar_docs[key] = similar_docs
    return top_k_similar_docs


class OllamaOptions(BaseModel):
    """Options for Ollama API calls"""

    temperature: float = Field(
        default=0.7, ge=0.0, le=1.0, description="Controls randomness in responses"
    )
    max_tokens: Optional[int] = Field(
        default=None, ge=0, description="Maximum number of tokens to generate"
    )
    top_p: Optional[float] = Field(
        default=None, ge=0.0, le=1.0, description="Nucleus sampling threshold"
    )
    top_k: Optional[int] = Field(
        default=None,
        ge=0,
        description="Number of tokens to consider for top-k sampling",
    )
    repeat_penalty: Optional[float] = Field(
        default=None, ge=0.0, description="Penalty for token repetition"
    )
    stop: Optional[list[str]] = Field(
        default=None, description="Stop sequences to end generation"
    )

    def to_dict(self) -> dict[str, Any]:
        """Convert to dictionary, excluding None values"""
        return {k: v for k, v in self.model_dump().items() if v is not None}


@async_retry(wait=wait_random_exponential(min=30, max=120), stop=stop_after_attempt(3))
async def ollama_with_backoff(
    model: str,
    messages: list[dict[str, str]],
    format: Optional[str | dict[str, Any]] = None,
    options: Optional[OllamaOptions] = None,
    api_base: Optional[str] = None,
) -> str:
    """
    Make an async Ollama API call with exponential backoff retry logic.

    Args:
        model: The name of the Ollama model to use
        messages: List of message dictionaries with 'role' and 'content'
        response_model: Optional Pydantic model for response validation
        options: OllamaOptions instance with model parameters
        max_retries: Maximum number of retries
        initial_wait: Initial wait time between retries in seconds
        max_wait: Maximum wait time between retries in seconds

    Returns:
        Either a string response or a validated Pydantic model instance
    """
    client = AsyncClient(host=api_base)
    response = await client.chat(
        model=model.replace("ollama/", ""),
        messages=messages,
        format=format,
        options=(options or OllamaOptions()).to_dict(),
    )
    return response.message.content<|MERGE_RESOLUTION|>--- conflicted
+++ resolved
@@ -16,11 +16,7 @@
 from ollama import AsyncClient
 
 # uncomment for debugging litellm issues
-<<<<<<< HEAD
 # litellm.set_verbose=True
-=======
-litellm.set_verbose = True
->>>>>>> 2b85f731
 load_dotenv()
 
 
